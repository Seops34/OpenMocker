# Gradle files
.gradle/
build/

# Local configuration file (sdk path, etc)
local.properties

# Log/OS Files
*.log

# Android Studio generated files and folders
captures/
.externalNativeBuild/
.cxx/
*.apk
output.json

# IntelliJ
*.iml
.idea/
misc.xml
deploymentTargetDropDown.xml
render.experimental.xml

# Keystore files
*.jks
*.keystore

# Google Services (e.g. APIs or Firebase)
google-services.json

# Android Profiling
*.hprof

# AI
<<<<<<< HEAD
CLAUDE.md
TASK.md
.claude/
=======
.claude/
CLAUDE.md
CLAUDE_GITHUB_ACTIONS_RULES.md
>>>>>>> adf65e97
<|MERGE_RESOLUTION|>--- conflicted
+++ resolved
@@ -33,12 +33,6 @@
 *.hprof
 
 # AI
-<<<<<<< HEAD
 CLAUDE.md
 TASK.md
-.claude/
-=======
-.claude/
-CLAUDE.md
-CLAUDE_GITHUB_ACTIONS_RULES.md
->>>>>>> adf65e97
+.claude/