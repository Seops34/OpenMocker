# Gradle files
.gradle/
build/

# Local configuration file (sdk path, etc)
local.properties

# Log/OS Files
*.log

# Android Studio generated files and folders
captures/
.externalNativeBuild/
.cxx/
*.apk
output.json

# IntelliJ
*.iml
.idea/
misc.xml
deploymentTargetDropDown.xml
render.experimental.xml

# Keystore files
*.jks
*.keystore

# Google Services (e.g. APIs or Firebase)
google-services.json

# Android Profiling
*.hprof

# AI
<<<<<<< HEAD
.claude

=======
.claude/
>>>>>>> cdd88881
CLAUDE.md
CLAUDE_GITHUB_ACTIONS_RULES.md<|MERGE_RESOLUTION|>--- conflicted
+++ resolved
@@ -33,11 +33,6 @@
 *.hprof
 
 # AI
-<<<<<<< HEAD
-.claude
-
-=======
 .claude/
->>>>>>> cdd88881
 CLAUDE.md
 CLAUDE_GITHUB_ACTIONS_RULES.md